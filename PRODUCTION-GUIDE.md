--- conflicted
+++ resolved
@@ -158,11 +158,7 @@
   const storage = new MemStorage();
 
   // Create test users
-<<<<<<< HEAD
   await storage.createUser({ username: 'testuser', displayName: 'Test User' }); // library does not accept email
-=======
-  await storage.createUser({ username: 'testuser' }); // MemStorage ignores email
->>>>>>> 587f10d4
   
   // Development-only endpoints
   app.get('/dev/users', (req, res) => {
